{
  "dependencies": {
    "@iconify/iconify": "^1.0.7",
    "@types/chart.js": "^2.9.24",
    "@types/lodash": "^4.14.149",
    "animate.css": "^4.1.1",
<<<<<<< HEAD
    "axios": ">=0.21.1",
    "bulma": "^0.9.1",
=======
    "axios": "^0.21.1",
    "bulma": "^0.9.2",
>>>>>>> dd82a132
    "bulmaswatch": "^0.8.1",
    "chart.js": "^2.9.3",
    "flatpickr": "^4.6.3",
    "vue": "^2.6.11"
  },
  "devDependencies": {
    "css-loader": "^3.5.2",
    "file-loader": "^5.1.0",
    "less": "^3.10.3",
    "less-loader": "^5.0.0",
    "node-sass": "^4.14.1",
    "sass-loader": "^8.0.2",
    "style-loader": "^1.1.4",
    "ts-loader": "^6.2.2",
    "typescript": "^3.9.6",
    "url-loader": "^3.0.0",
    "webpack": "^4.43.0",
    "webpack-cli": "^3.3.11"
  },
  "scripts": {
    "build": "webpack",
    "watch": "webpack --watch"
  },
  "main": "../django_ledger/static/django_ledger/bundle/djetler.bundle.js"
}<|MERGE_RESOLUTION|>--- conflicted
+++ resolved
@@ -4,13 +4,8 @@
     "@types/chart.js": "^2.9.24",
     "@types/lodash": "^4.14.149",
     "animate.css": "^4.1.1",
-<<<<<<< HEAD
-    "axios": ">=0.21.1",
-    "bulma": "^0.9.1",
-=======
     "axios": "^0.21.1",
     "bulma": "^0.9.2",
->>>>>>> dd82a132
     "bulmaswatch": "^0.8.1",
     "chart.js": "^2.9.3",
     "flatpickr": "^4.6.3",
