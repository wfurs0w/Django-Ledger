--- conflicted
+++ resolved
@@ -740,8 +740,6 @@
             je_posted=True,
             ledger_posted=True,
             description='Entity Funding for Sample Data',
-<<<<<<< HEAD
-=======
         )
 
     def create_closing_entry(self):
@@ -749,7 +747,6 @@
         ce_model, ce_txs = self.entity_model.close_books_for_month(
             year=closing_date.year,
             month=closing_date.month
->>>>>>> ee07d4d8
         )
         ce_model.mark_as_posted(commit=True)
 
