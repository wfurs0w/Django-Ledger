"""
Django Ledger created by Miguel Sanda <msanda@arrobalytics.com>.
Copyright© EDMA Group Inc licensed under the GPLv3 Agreement.

Contributions to this module:
Miguel Sanda <msanda@arrobalytics.com>
"""

default_app_config = 'django_ledger.apps.DjangoLedgerConfig'

"""Django Ledger"""
<<<<<<< HEAD
__version__ = '0.4.0b0'
=======
__version__ = '0.4.0b2'
>>>>>>> 5128485a
__license__ = 'GPLv3 License'

__author__ = 'Miguel Sanda'
__email__ = 'msanda@arrobalytics.com'

__url__ = 'https://arrobalytics.com'<|MERGE_RESOLUTION|>--- conflicted
+++ resolved
@@ -9,11 +9,7 @@
 default_app_config = 'django_ledger.apps.DjangoLedgerConfig'
 
 """Django Ledger"""
-<<<<<<< HEAD
-__version__ = '0.4.0b0'
-=======
 __version__ = '0.4.0b2'
->>>>>>> 5128485a
 __license__ = 'GPLv3 License'
 
 __author__ = 'Miguel Sanda'
